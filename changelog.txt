--- conflicted
+++ resolved
@@ -1,12 +1,11 @@
 ---------------------------------------------------------------------------------------------------
-<<<<<<< HEAD
 Version: 1.2.5
 Date: 20. 08. 2025
   Modding:
     - Excludes entities from ammo-loader mod to prevent compatibility issues
     - Adds data migration to fix broken ammo-loader entities that may have been upgraded
       by Quality Control before the exclusion was added
-=======
+---------------------------------------------------------------------------------------------------
 Version: 1.2.4
 Date: 19. 08. 2025
   Bugfixes:
@@ -17,7 +16,6 @@
       Circuit-Controlled Routers
       Bulk Rail Loader 2.0 Temporary Patch
       Thank you Sangrias for the excellent save file that helped identify these!
->>>>>>> 7996bd87
 ---------------------------------------------------------------------------------------------------
 Version: 1.2.3
 Date: 19. 08. 2025
