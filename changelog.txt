--- conflicted
+++ resolved
@@ -5,13 +5,8 @@
     - Changed default setting for "Change modules with entity" from enabled to disabled to match documentation
       Thank you Stargateur for catching this!
   Bugfixes:
-<<<<<<< HEAD
-    - Enables multiplayer support by fixing a crash that occurred when players tried to join hosted games
-      Thank you MrSilver2510 and Smougtea for reporting the issues and sharing save files & logs!
-=======
     - First pass at fixing a bug that occurred when players tried to join multiplayer games.
       Thank you MrSilver2510 and Smougtea for reporting the issues and sharing info!
->>>>>>> 6558a2fb
 ---------------------------------------------------------------------------------------------------
 Version: 1.2.5
 Date: 20. 08. 2025
