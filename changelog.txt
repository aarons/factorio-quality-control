---------------------------------------------------------------------------------------------------
<<<<<<< HEAD
Version: 2.0.0
Date: 16. 12. 2025
  Changes:
    - Removed "Uncommon" difficulty mode setting. I wasn't happy that this required a choice between
      one mode or another. I think it would be better as a standalone mod. The BeltUpgrader mod by Mylon
      has a nice approach and looks good for this usecase.
    - Reorganized internal code structure for improved maintainability
---------------------------------------------------------------------------------------------------
=======
<<<<<<< Updated upstream
=======
Version: 2.0.0
Date: 16. 12. 2025
  Changes:
    - Removed "Uncommon" difficulty mode setting. I don't think anyone was using this, and wasn't happy
      with the implementation or that it was designed to required a choice between one mode or another.
      For now it seems better as a standalone mod. The BeltUpgrader mod by Mylon has a nice approach and
      looks good for this usecase.
    - Reorganized internal code structure for improved maintainability
  Modding:
    - ControlTech entities can now upgraded :D
  Bugfixes:
    - Fixed a crash when Blueprint Sandboxes creates new surfaces, such as when switching between
      sandbox scenarios.
---------------------------------------------------------------------------------------------------
>>>>>>> Stashed changes
>>>>>>> f375277b
Version: 1.8.1
Date: 16. 12. 2025
  Bugfixes:
    - Improved Factorissimo & Blueprint-Sandbox compatibility: entities inside factories inside
      blueprint-sandboxes will no longer be upgrade targets. Thanks to Cris2435 for reporting this issue!
  Modding:
    - Solar Productivity compatibility fix is no longer needed (yay! thank you RedRafe!). Now upgraded
      solar panels are tracked immediately instead of requiring a 60 second delay.
---------------------------------------------------------------------------------------------------
Version: 1.8.0
Date: 28. 11. 2025
  Features:
    - Added support for hidden quality variants, such as shiny items from Quality++ Shiny Mechanics
    - New "Skip hidden qualities" setting prevents entities from becoming hidden variants through upgrades
    - New "Hidden qualities are sticky" setting preserves hidden variant entities from further upgrades
  Modding:
    - Quality upgrades now respect Factorio's quality probability chain, fixing compatibility with mods that modify quality progression. Thanks to Spacey for reporting this issue!
---------------------------------------------------------------------------------------------------
Version: 1.7.1
Date: 24. 10. 2025
  Bugfixes:
    - Lamps now preserve their always-on status when upgraded. Thanks Athon for reporting the bug!
---------------------------------------------------------------------------------------------------
Version: 1.7.0
Date: 01. 10. 2025
  Balancing:
    - Changed the upgrade algorithm to provide more steady and predictable progress. Primary entities
      now earn upgrade credits at a fixed rate, instead of at a ratio of primary to secondary entities.
      This may slow down progress for some configurations. Lowering the number of hours needed per upgrade
      attempt will compensate though.
  Ease of use:
    - Improved entity inspection display (control-shift-q) with clearer upgrade tracking information
---------------------------------------------------------------------------------------------------
Version: 1.6.2
Date: 29. 09. 2025
  Bugfixes:
    - Improved safety of upgrade code, only proceeding with entities that can be marked for upgrade
  Balancing:
    - Will not downgrade higher quality modules when the module upgrade setting is 'extra-enabled'. So it's safe to
      put higher quality modules in lower quality entities.
---------------------------------------------------------------------------------------------------
Version: 1.6.1
Date: 29. 09. 2025
  Bugfixes:
    - Compatibility fix for the Blueprint Sandboxes mod, entities in a blueprint sandbox will no longer
      attempt to be upgraded, which was causing a crash. Thanks to Smougtea and Vadeblade for reporting!
---------------------------------------------------------------------------------------------------
Version: 1.6.0
Date: 09. 09. 2025
  Optimizations:
    - Improved processing performance by using math instead of iterators for calculating whether
      multiple quality attempts would be successful. Reduces overhead in late game factories.
  Features:
    - Accumulators, lightning collectors, and other entities preserve their charge level when being upgraded
    - Added optional limit to radar quality levels, to better support modded quality levels and prevent
      save file bloating from excessive radar coverage.
    - Added optional limit to lightning attractor quality level. Modded quality levels can increase
      lightning attractor range to very large values, which will cause major lag spikes at night.
---------------------------------------------------------------------------------------------------
Version: 1.5.3
Date: 08. 09. 2025
  Modding:
    - Added compatability module for the Solar Productivity mod. Solar panels should continue to be
      tracked after productivity research is finished, as long as players keep Solar Productivity's
      "Update interval (s)" map settng to 60 seconds or less (default is 5 seconds).
---------------------------------------------------------------------------------------------------
Version: 1.5.2
Date: 07. 09. 2025
  Bugfixes:
    - Fixed an error when attempting to upgrade entities that had no corresponding placeable items
---------------------------------------------------------------------------------------------------
Version: 1.5.1
Date: 06. 09. 2025
  Bugfixes:
    - Fixed module upgrades being missed for beacons, labs, and mining drills in Uncommon mode.
    - Fixed an error that occured when entities became invalid during batch processing
    - Fixed a crash when loading a save with modded entities that had mismatched prototype names
    - Fixed notifications showing the old quality level when entities were marked for upgrade in
      Uncommon difficutly mode.
  Modding:
    - Improved compatibility with mods that use different entity and item naming conventions
---------------------------------------------------------------------------------------------------
Version: 1.5.0
Date: 29. 08. 2025
  Features:
    - Added difficulty modes Normal and Uncommon.
      Normal mode is the existing version of the mod (with free upgrades)
      Uncommon mode requires items to exist in logistics storage and uses construction
      robots for upgrades.
    - Module quality upgrades are supported, but not module levels (for example, won't upgrade
      from speed-module-2 to speed-module-3).
  Bugfixes:
    - Fixed issue where some entities would be skipped during batch processing (they would eventually
      get processed, but this ensures all entities are processed on every pass)
  Translation:
    - Added machine translations for multiple languages. Corrections are very welcome! Please add feedback
      to the mod discussion forum or as an issue on the github repo:
      https://github.com/aarons/factorio-quality-control/issues
      Languages supported: Belarusian, Catalan, Chinese (Simplified), Chinese (Traditional), Czech,
      Dutch, Finnish, French, Georgian, German, Greek, Hungarian, Italian, Japanese, Kazakh, Korean,
      Latvian, Norwegian, Polish, Portuguese (Brazil), Portuguese (Portugal), Romanian, Russian,
      Spanish (Latin America), Spanish (Spain), Swedish, Thai, Turkish, Ukrainian, Vietnamese
  Optimizations:
    - Improved performance by limiting entity exclusion checks to new entities only
    - Optimized exclusion algorithm by using hash tables instead of linear scanning
---------------------------------------------------------------------------------------------------
Version: 1.4.0
Date: 24. 08. 2025
  Features:
    - Added setting to continue generating quality change attempts at max quality. When enabled,
      entities at maximum quality will continue to accumulate manufacturing hours that drive
      quality change events for other entities in the factory.
---------------------------------------------------------------------------------------------------
Version: 1.3.1
Date: 22. 08. 2025
  Changes:
    - Removed support for rocket silos due to the 'send to orbit automatically' setting being reset on upgrades.
      Once a way can be found to manage this via API they will be added back in.
  Bugfixes:
    - Fixed machines losing their flipped status when their quality is changed
    - Machines marked for deconstruction are no longer targets for quality change events
      Thank you Stargateur for finding these issues!
---------------------------------------------------------------------------------------------------
Version: 1.3.0
Date: 21. 08. 2025
  Features:
    - Added the ability to turn off assemblers and furnaces as upgrade targets.
      They are still used to generate upgrade attempts for other entities, they are just
      not a target for upgrades themselves.
    - Added fine control over each entity that can change quality (in startup settings)
  Optimizations:
    - Refactored code to improve readability and remove some unecessary complexity
    - Cached frequently accessed storage fields for minor performance improvement
  Changes:
    - Updated the machine inspection output to be easier to understand
  Bugfixes:
    - Removed cargo landing pad as a target for quality changes (containers aren't supported yet)
---------------------------------------------------------------------------------------------------
Version: 1.2.8
Date: 21. 08. 2025
  Modding:
    - Enhanced compatability with other mods by excluding non-selectable and indestructible entities
      from quality changes
---------------------------------------------------------------------------------------------------
Version: 1.2.7
Date: 21. 08. 2025
  Modding:
    - Excludes entities from Miniloader Redux mod to prevent compatibility issues with belt-connected entities
      Broken miniloaders will be removed from the players save to prevent crashes (sorry Xaal!!)
      Also, thank you Xaal for discovering the problem and reporting.
---------------------------------------------------------------------------------------------------
Version: 1.2.6
Date: 20. 08. 2025
  Changes:
    - Changed default setting for "Change modules with entity" from enabled to disabled to match documentation
      Thank you Stargateur for catching this!
  Bugfixes:
    - First pass at fixing a bug that occurred when players tried to join multiplayer games.
      Thank you MrSilver2510 and Smougtea for reporting the issues and sharing info!
---------------------------------------------------------------------------------------------------
Version: 1.2.5
Date: 20. 08. 2025
  Modding:
    - Excludes entities from ammo-loader mod to prevent compatibility issues
    - Adds data migration to fix broken ammo-loader entities that may have been upgraded
      before the exclusion was added.
---------------------------------------------------------------------------------------------------
Version: 1.2.4
Date: 19. 08. 2025
  Bugfixes:
    - Fixed issue where entity properties were accessed after script.raise_script_destroy. Thank you Smougtea (again!!)
  Modding:
    - Excludes entities that didn't upgrade well from:
      ControlTech updated for Factorio 2
      Circuit-Controlled Routers
      Bulk Rail Loader 2.0 Temporary Patch
      Thank you Sangrias for the excellent save file that helped identify these!
---------------------------------------------------------------------------------------------------
Version: 1.2.3
Date: 19. 08. 2025
  Modding:
    - Excludes entities from Realistic Reactors Reborn mod to prevent issues
---------------------------------------------------------------------------------------------------
Version: 1.2.2
Date: 18. 08. 2025
  Bugfixes:
    - Fixed a crash when entities become invalid during quality processing. Thank you Smougtea for reporting!
  Modding:
    - Excludes entities from mods that add non-upgradeable items (Warp-Drive-Machine, quality-condenser)
---------------------------------------------------------------------------------------------------
Version: 1.2.1
Date: 18. 08. 2025
  Bugfixes:
    - Fixed crash caused by debug statements accessing invalid entity properties. Even though
      debugging was turned off, LUA still evaluated the arguments with the way it was setup.
      Thanks to MrSilver2510 for the bug report!
    - Removed all debug statements until a safer approach can be implemented.
---------------------------------------------------------------------------------------------------
Version: 1.2.0
Date: 17. 08. 2025
  Balancing:
    - Improved upgrade system for secondary entities to provide more consistent progression.
      It should feel more reliable and slightly more frequent. They now receive guaranteed
      upgrade attempts proportional to the ratio of secondary to primary entities. Previously
      the mod used a per-unit-per-tick-percentage-chance that decayed over time, which was too
      difficult to tune properly. This system is simpler and more consistent.
---------------------------------------------------------------------------------------------------
Version: 1.1.3
Date: 16. 08. 2025
  Optimizations:
    - Small performance improvement by filtering out non-player events where possible
  Bugfixes:
    - Fixed a crash when inspecting entities that can no longer change quality
---------------------------------------------------------------------------------------------------
Version: 1.1.2
Date: 16. 08. 2025
  Bugfixes:
    - Fixed a crash when entity cloning fails during cross-mod interactions (Thank you Stargateur!!)
---------------------------------------------------------------------------------------------------
Version: 1.1.1
Date: 15. 08. 2025
  Bugfixes:
    - Fixed a crash that could occur when entities reached the quality limit (Thank you Xaal!!)
    - Fixed the hotkey for entity inspection (Control+Shift+Q)
---------------------------------------------------------------------------------------------------
Version: 1.1.0
Date: 15. 08. 2025
  Features:
    - Added support for additional turret types: ammo-turret, electric-turret, and fluid-turret
  Ease of use:
    - Clarified aggregate notification setting to indicate 5-minute display frequency
---------------------------------------------------------------------------------------------------
Version: 1.0.2
Date: 15. 08. 2025
  Bugfixes:
    - Fixed an issue with secondary entity rate tracking that could apply updates too frequently
  Ease of use:
    - Added tests and validation scripts for mod authors and contributors
    - The quality-control-init command now preserves machine progress instead of resetting it to zero
---------------------------------------------------------------------------------------------------
Version: 1.0.1
Date: 13. 08. 2025
  Bugfixes:
    - Fixed an issue with the secondary entity change rate being affected by ticks between processing
    - Secondary entities now upgrade at consistent rates regardless of batch processing interval
---------------------------------------------------------------------------------------------------
Version: 1.0.0
Date: 11. 08. 2025
  Features:
    - Prevent console alert spam by adding notification throttling with cooldown (the console alert is off by default)
  Optimizations:
    - Improved performance by adding configurable batch processing
    - Reduced total tracked entities by removing those that cannot change quality
    - Reduced memory usage by implementing exponentially weighted moving average (EWMA) for secondary entity upgrade attempts
  Bugfixes:
    - Prevent double upgrades when re-initializing cached storage
---------------------------------------------------------------------------------------------------
Version: 0.9.0
Date: 10. 08. 2025
  Features:
    - Added settings to customize which entities are affected by quality changes
    - Added options to allow modules to progress alongside their host entities
  Balancing:
    - Added option to have modules move only one quality tier at a time
  Ease of use:
    - Added comprehensive tooltips explaining entity types and balance considerations for all settings
---------------------------------------------------------------------------------------------------
Version: 0.8.0
Date: 09. 08. 2025
  Features:
    - Modules now automatically upgrade to match entity quality during quality changes
---------------------------------------------------------------------------------------------------
Version: 0.7.0
Date: 07. 08. 2025
  Features:
    - Expanded tracked entity types to include Space Age content
---------------------------------------------------------------------------------------------------
Version: 0.6.0
Date: 04. 08. 2025
  Features:
    - Split notifications into two independently configurable types:
      - Aggregate console alerts showing summary of all changes per tick
      - Individual entity map ping alerts for each quality change
    - Enhanced stability with automatic storage reinitialization
    - Added entity validation and error recovery mechanisms
  Optimizations:
    - Reduced memory overhead and improved predictability of entity tracking
    - Refactored entity type checking to improve maintainability
  Bugfixes:
    - Improved handling of invalid entities during quality checks
---------------------------------------------------------------------------------------------------
Version: 0.5.0
Date: 03. 08. 2025
  Features:
    - Apply quality changes to secondary entities
    - Expanded entity tracking to include more placeable types (except belts, pipes, and tiles as they impacted performance too much)
    - Added entity inspection tool and cache re-initialization command
  Optimizations:
    - Replaced periodic entity scan with event-based tracking - eliminated expensive find_entities_filtered calls from the main quality-check loop by maintaining a cached list updated via creation/destruction events (major performance improvement on large maps)
    - Consolidated scattered entity type definitions into a single hardcoded lookup table with O(1) performance, replacing multiple inline table definitions
    - Refined quality change distribution logic to process all accumulated upgrade attempts per cycle instead of just one
  Bugfixes:
    - Reset internal state on configuration change
    - Restricted manufacturing hour tracking to assemblers and furnaces only
    - Fixed quality processing to handle all accumulated upgrade attempts per cycle
    - Fixed "qaulity" typo in setting and variable names
---------------------------------------------------------------------------------------------------
Version: 0.4.0
Date: 02. 08. 2025
  Features:
    - Added accumulating chance for quality upgrades
  Optimizations:
    - Removed redundant storage initialization checks that were being performed multiple times per tick
    - Simplified quality control logic by eliminating unnecessary state variables and streamlining the upgrade/downgrade decision flow
---------------------------------------------------------------------------------------------------
Version: 0.3.0
Date: 01. 08. 2025
  Features:
    - Extended quality control to inserter, pump, radar, and roboport
---------------------------------------------------------------------------------------------------
Version: 0.2.0
Date: 31. 07. 2025
  Features:
    - Implemented periodic checks based on manufacturing hours
    - Added quality control support for labs and mining drills
    - Added player notifications for machine quality changes
    - Added optional console messages for quality changes
  Optimizations:
    - Return quality name string directly instead of full prototype object when determining next quality level (reduced memory usage and lookup overhead)
    - Improved machine data cleanup efficiency by replacing periodic full-scan cleanup with instant event-driven removal on entity destruction (on_entity_died, on_player_mined_entity, on_robot_mined_entity)
---------------------------------------------------------------------------------------------------
Version: 0.1.0
Date: 30. 07. 2025
  Features:
    - Initial implementation of quality tracking system for machines
    - Automatic quality upgrades and downgrades based on manufacturing hours
    - Configurable upgrade timing and direction settings
    - Support for assembling machines and furnaces<|MERGE_RESOLUTION|>--- conflicted
+++ resolved
@@ -1,16 +1,4 @@
 ---------------------------------------------------------------------------------------------------
-<<<<<<< HEAD
-Version: 2.0.0
-Date: 16. 12. 2025
-  Changes:
-    - Removed "Uncommon" difficulty mode setting. I wasn't happy that this required a choice between
-      one mode or another. I think it would be better as a standalone mod. The BeltUpgrader mod by Mylon
-      has a nice approach and looks good for this usecase.
-    - Reorganized internal code structure for improved maintainability
----------------------------------------------------------------------------------------------------
-=======
-<<<<<<< Updated upstream
-=======
 Version: 2.0.0
 Date: 16. 12. 2025
   Changes:
@@ -25,8 +13,6 @@
     - Fixed a crash when Blueprint Sandboxes creates new surfaces, such as when switching between
       sandbox scenarios.
 ---------------------------------------------------------------------------------------------------
->>>>>>> Stashed changes
->>>>>>> f375277b
 Version: 1.8.1
 Date: 16. 12. 2025
   Bugfixes:
