--- conflicted
+++ resolved
@@ -106,16 +106,9 @@
   settings_data.manufacturing_hours_for_change = settings.startup["manufacturing-hours-for-change"].value
   settings_data.quality_increase_cost = settings.startup["quality-increase-cost"].value / 100
   settings_data.base_percentage_chance = settings.startup["percentage-chance-of-change"].value
-<<<<<<< HEAD
-  settings_data.accumulate_at_max_quality = settings.startup["accumulate-at-max-quality"].value
   settings_data.radar_growth_level_limit = settings.startup["radar-growth-level-limit"].value
   settings_data.lightning_attractor_growth_level_limit = settings.startup["lightning-attractor-growth-level-limit"].value
   settings_data.change_modules_with_entity = settings.startup["change-modules-with-entity"].value
-=======
-  settings_data.radar_growth_level_limit = settings.startup["radar-growth-level-limit"].value
-  settings_data.lightning_attractor_growth_level_limit = settings.startup["lightning-attractor-growth-level-limit"].value
-
->>>>>>> c23440f6
   storage.config.mod_difficulty = settings.startup["mod-difficulty"].value
 
   local accumulation_rate_setting = settings.startup["quality-chance-accumulation-rate"].value
@@ -191,18 +184,6 @@
     }
   end
 
-<<<<<<< HEAD
-  if not storage.primary_entity_count then
-    storage.primary_entity_count = 0
-  end
-
-  if not storage.secondary_entity_count then
-    storage.secondary_entity_count = 0
-  end
-
-=======
-  -- Initialize credit system
->>>>>>> c23440f6
   if not storage.accumulated_credits then
     storage.accumulated_credits = 0
   end
@@ -226,8 +207,6 @@
   if not storage.upgrade_queue_index then
     storage.upgrade_queue_index = 1
   end
-<<<<<<< HEAD
-=======
 
   -- Initialize upgradeable entity tracking structures
   if not storage.upgradeable_entities then
@@ -238,7 +217,6 @@
     storage.upgradeable_count = 0
   end
 
->>>>>>> c23440f6
 end
 
 local function reinitialize_quality_control_storage(command)
