--- conflicted
+++ resolved
@@ -25,20 +25,16 @@
   --   return true
   -- end
 
-<<<<<<< HEAD
-  -- Check if entity was created by an excluded mod
-  local excluded_mods = {"Warp-Drive-Machine", "quality-condenser", "RealisticReactorsReborn", "ammo-loader"}
-=======
   -- Entities from these mods don't fast_replace well, so for now exclude them
   local exclude_items_from_mods = {
     "Warp-Drive-Machine",
     "quality-condenser",
-    "RealisticReactorsReborn",
+    "RealisticReactorsReborn", "ammo-loader",
     "railloader2-patch",
     "router",
-    "fct-ControlTech" -- patch requested, can remove once they are greater than 2.0.5
+    "fct-ControlTech", -- patch requested, can remove once they are greater than 2.0.5
+    "ammo-loader"
   }
->>>>>>> 7996bd87
   local history = prototypes.get_history(entity.type, entity.name)
   if history then
     for _, excluded_mod in ipairs(exclude_items_from_mods) do
