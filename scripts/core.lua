--[[
core.lua

Contains the main processing logic for quality control:
- Entity tracking and management
- Quality change attempts
- Batch processing
- Manufacturing hours calculation
]]

local notifications = require("scripts.notifications")
local core = {}

-- Module state
local debug_enabled = false

local function debug(message)
  if debug_enabled then
    log("debug: " .. message)
  end
end
local tracked_entities -- lookup table for all the entities we might change the quality of
local previous_qualities = {} -- lookup table for previous qualities in the chain
local quality_limit = nil -- the quality limit (max for increase, min for decrease)


-- Settings (will be set by control.lua)
local settings_data = {}
local is_tracked_type = {}


function core.initialize(parsed_settings, tracked_type_lookup, quality_lookup, quality_limit_setting)
  settings_data = parsed_settings
  is_tracked_type = tracked_type_lookup
  previous_qualities = quality_lookup
  quality_limit = quality_limit_setting
  tracked_entities = storage.quality_control_entities

end

local function get_previous_quality(quality_prototype)
  return previous_qualities[quality_prototype.name]
end

function core.get_entity_info(entity)
  local id = entity.unit_number
  local entity_type = entity.type
  local previous_quality = get_previous_quality(entity.quality)
  local can_increase = settings_data.quality_change_direction == "increase" and entity.quality.next ~= nil
  local can_decrease = settings_data.quality_change_direction == "decrease" and previous_quality ~= nil
  local can_change_quality = can_increase or can_decrease
  local is_primary = (entity_type == "assembling-machine" or entity_type == "furnace" or entity_type == "rocket-silo")

  -- Return error codes for entities that can't change quality
  if not can_change_quality then
    if settings_data.quality_change_direction == "increase" then
      return "at max quality"
    elseif settings_data.quality_change_direction == "decrease" then
      return "at min quality"
    else
      return "unable to change quality"
    end
  end

  if not tracked_entities[id] then
    debug("adding new entity to tracked_entities: " .. tostring(id))
    tracked_entities[id] = {
      entity = entity,
      entity_type = entity_type,
      is_primary = is_primary,
      chance_to_change = settings_data.base_percentage_chance,
      attempts_to_change = 0,
      can_change_quality = can_change_quality
    }
<<<<<<< HEAD
    debug("entity added to tracked_entities: " .. tostring(id))
    
    -- Update entity counts
    if is_primary then
      storage.primary_entity_count = storage.primary_entity_count + 1
    else
      storage.secondary_entity_count = storage.secondary_entity_count + 1
    end
=======
>>>>>>> 6ffc9019

    -- Add to ordered list for batch processing with O(1) lookup
    table.insert(storage.entity_list, id)
    storage.entity_list_index[id] = #storage.entity_list
    if is_primary then
      -- Initialize manufacturing hours based on current products_finished
      -- This ensures we don't double-count hours for already-producing entities
      local current_recipe = entity.get_recipe()
      if current_recipe then
        local recipe_time = current_recipe.prototype.energy
        local current_hours = (entity.products_finished * recipe_time) / 3600
        tracked_entities[id].manufacturing_hours = current_hours

        -- Calculate how many quality attempts would have occurred in the past
        -- and adjust the chance percentage accordingly
        if current_hours > 0 then
          local hours_needed = settings_data.manufacturing_hours_for_change * (1 + settings_data.quality_increase_cost) ^ entity.quality.level
          local past_attempts = math.floor(current_hours / hours_needed)

          -- Simulate the chance accumulation from missed attempts
          if past_attempts > 0 and settings_data.accumulation_percentage > 0 then
            local chance_increase = past_attempts * (settings_data.base_percentage_chance * settings_data.accumulation_percentage / 100)
            tracked_entities[id].chance_to_change = tracked_entities[id].chance_to_change + chance_increase
            tracked_entities[id].attempts_to_change = past_attempts
          end
        end
      else
        tracked_entities[id].manufacturing_hours = 0
      end
    end
  end
  return tracked_entities[id]
end

function core.scan_and_populate_entities(all_tracked_types)
  debug("scan_and_populate_entities called")
  for _, surface in pairs(game.surfaces) do
    local entities = surface.find_entities_filtered{
      type = all_tracked_types,
      force = game.forces.player
    }

    for _, entity in ipairs(entities) do
      core.get_entity_info(entity)
    end
  end
  
  -- Calculate initial credits from existing manufacturing hours
  local total_past_attempts = 0
  for id, entity_info in pairs(storage.quality_control_entities) do
    if entity_info.can_change_quality and entity_info.is_primary and entity_info.manufacturing_hours then
      if entity_info.manufacturing_hours > 0 then
        local hours_needed = settings_data.manufacturing_hours_for_change *
                           (1 + settings_data.quality_increase_cost) ^ entity_info.entity.quality.level
        total_past_attempts = total_past_attempts + math.floor(entity_info.manufacturing_hours / hours_needed)
      end
    end
  end
  
  -- Set accumulated credits based on entity ratio
  if storage.secondary_entity_count > 0 and storage.primary_entity_count > 0 then
    local credit_ratio = storage.secondary_entity_count / storage.primary_entity_count
    storage.accumulated_upgrade_attempts = total_past_attempts * credit_ratio
  else
    storage.accumulated_upgrade_attempts = 0
  end
end

function core.remove_entity_info(id)
  if tracked_entities and tracked_entities[id] then
    local entity_info = tracked_entities[id]
    
    -- Update counts before removal
    if entity_info.can_change_quality then
      if entity_info.is_primary then
        storage.primary_entity_count = math.max(0, storage.primary_entity_count - 1)
      else
        storage.secondary_entity_count = math.max(0, storage.secondary_entity_count - 1)
      end
    end
    
    tracked_entities[id] = nil

    -- O(1) removal using swap-with-last approach
    local index = storage.entity_list_index[id]
    if index then
      local last_index = #storage.entity_list
      local last_unit_number = storage.entity_list[last_index]

      -- Swap with last element
      storage.entity_list[index] = last_unit_number
      storage.entity_list_index[last_unit_number] = index

      -- Remove the last element
      storage.entity_list[last_index] = nil
      storage.entity_list_index[id] = nil

      -- Adjust batch_index if we swapped an element we haven't processed yet
      if index < storage.batch_index then
        storage.batch_index = storage.batch_index - 1
      end
    end
  end
end

local function update_module_quality(replacement_entity, target_quality, settings_data)
  local module_setting = settings.startup["change-modules-with-entity"].value

  -- Early return if modules should not be changed
  if module_setting == "disabled" then
    return
  end

  local module_inventory = replacement_entity.get_module_inventory()
  if not module_inventory then
    return
  end

  for i = 1, #module_inventory do
    local stack = module_inventory[i]

    -- Only process valid module stacks
    if stack.valid_for_read and stack.is_module then
      local module_name = stack.name
      local current_module_quality = stack.quality
      local new_module_quality = nil

      -- Determine new quality based on module setting
      if module_setting == "extra-enabled" then
        -- Set module quality to match target quality exactly
        if current_module_quality.level ~= target_quality.level then
          new_module_quality = target_quality
        end
      elseif module_setting == "enabled" then
        -- Step module quality one level at a time
        local is_increasing = settings_data.quality_change_direction == "increase"
        local can_increase = is_increasing and current_module_quality.level < target_quality.level and current_module_quality.next
        local can_decrease = not is_increasing and current_module_quality.level > target_quality.level

        if can_increase then
          new_module_quality = current_module_quality.next
        elseif can_decrease then
          new_module_quality = get_previous_quality(current_module_quality)
        end
      end

      -- Apply the quality change if needed
      if new_module_quality then
        stack.clear()
        module_inventory.insert({name = module_name, count = 1, quality = new_module_quality.name})
      end
    end
  end
end

local function attempt_quality_change(entity)
  debug("attempt_quality_change called for entity type: " .. entity.type .. ", id: " .. tostring(entity.unit_number))

  local random_roll = math.random()
  debug("looking up entity_info for unit_number: " .. tostring(entity.unit_number))
  local entity_info = tracked_entities[entity.unit_number]
  debug("entity_info result: " .. tostring(entity_info))

  entity_info.attempts_to_change = entity_info.attempts_to_change + 1

  if random_roll >= (entity_info.chance_to_change / 100) then
    -- roll failed; improve it's chance for next time and return
    if settings_data.accumulation_percentage > 0 then
      entity_info.chance_to_change = entity_info.chance_to_change + (settings_data.base_percentage_chance * settings_data.accumulation_percentage / 100)
    end
    return nil
  end

  -- Entity becomes invalid after fast_replace
  local old_unit_number = entity.unit_number

  local target_quality
  if settings_data.quality_change_direction == "increase" then
    target_quality = entity.quality.next
  else -- decrease
    target_quality = get_previous_quality(entity.quality)
  end

  -- Raise script_raised_destroy event for the old entity before replacement
  script.raise_script_destroy{entity = entity}

  local replacement_entity = entity.surface.create_entity {
    name = entity.name,
    position = entity.position,
    force = entity.force,
    direction = entity.direction,
    quality = target_quality,
    fast_replace = true,
    spill = false,
    raise_built=true,
  }

  debug("replacement_entity valid: " .. tostring(replacement_entity))
  if replacement_entity and replacement_entity.valid then
    core.remove_entity_info(old_unit_number)
    update_module_quality(replacement_entity, target_quality, settings_data)
    notifications.show_entity_quality_alert(replacement_entity, settings_data.quality_change_direction)
    return replacement_entity
  end

  return nil
end


local function process_quality_attempts(entity, attempts_count, quality_changes)
  local successful_changes = 0
  local current_entity = entity

  for _ = 1, attempts_count do
    local change_result = attempt_quality_change(current_entity)
    if change_result then
      successful_changes = successful_changes + 1
      current_entity = change_result
      quality_changes[change_result.name] = (quality_changes[change_result.name] or 0) + 1

      -- If entity reached quality limit, stop attempting further changes
      if current_entity.quality == quality_limit then
        debug("entity reached quality limit, stopping attempts: " .. tostring(current_entity.unit_number))
        break
      end
    end
  end

  return successful_changes
end


function core.batch_process_entities()
  local batch_size = settings.global["batch-entities-per-tick"].value
  local entities_processed = 0
  local quality_changes = {}

  while entities_processed < batch_size do
    -- Check for end of list (cycle complete)
    if storage.batch_index > #storage.entity_list then
      storage.batch_index = 1  -- Reset for next cycle
      break
    end

    -- Get the next entity to process
    local unit_number = storage.entity_list[storage.batch_index]
    storage.batch_index = storage.batch_index + 1

    -- Validate entity before processing
    local entity_info = tracked_entities[unit_number]
    if not entity_info or not entity_info.entity or not entity_info.entity.valid or not entity_info.can_change_quality then
      core.remove_entity_info(unit_number)
      goto continue
    end

    local entity = entity_info.entity

    if entity_info.is_primary then
        local current_recipe = entity.get_recipe()
        if current_recipe then
          local hours_needed = settings_data.manufacturing_hours_for_change * (1 + settings_data.quality_increase_cost) ^ entity.quality.level
          local recipe_time = current_recipe.prototype.energy
          local current_hours = (entity.products_finished * recipe_time) / 3600
          local previous_hours = entity_info.manufacturing_hours or 0
          local available_hours = current_hours - previous_hours
          local thresholds_passed = math.floor(available_hours / hours_needed)

          if thresholds_passed > 0 then
            -- Generate credits for secondary entities
            if storage.secondary_entity_count > 0 then
              local credit_ratio = storage.secondary_entity_count / math.max(storage.primary_entity_count, 1)
              storage.accumulated_upgrade_attempts = storage.accumulated_upgrade_attempts + (thresholds_passed * credit_ratio)
            end
            
            -- Process primary entity attempts
            local successful_changes = process_quality_attempts(entity, thresholds_passed, quality_changes)
            if successful_changes == 0 then
              entity_info.manufacturing_hours = current_hours
            end
          end
        end
      else -- entity is a secondary entity type without hours
        if storage.accumulated_upgrade_attempts > 0 and storage.secondary_entity_count > 0 then
          -- Calculate attempts for this entity
          local attempts_per_entity = storage.accumulated_upgrade_attempts / storage.secondary_entity_count
          local guaranteed_attempts = math.floor(attempts_per_entity)
          local fractional_chance = attempts_per_entity - guaranteed_attempts
          
          -- Resolve fractional to integer
          local total_attempts = guaranteed_attempts
          if fractional_chance > 0 and math.random() < fractional_chance then
            total_attempts = total_attempts + 1
          end
          
          -- Consume exact credits
          if total_attempts > 0 then
            storage.accumulated_upgrade_attempts = math.max(0, storage.accumulated_upgrade_attempts - total_attempts)
            process_quality_attempts(entity, total_attempts, quality_changes)
          end
        end
      end

    entities_processed = entities_processed + 1
    ::continue::
  end

  if next(quality_changes) then
    notifications.show_quality_notifications(quality_changes, settings_data.quality_change_direction)
  end
end

function core.on_entity_created(event)
  debug("on_entity_created called")
  local entity = event.entity

  if entity.valid and is_tracked_type[entity.type] and entity.force == game.forces.player then
    core.get_entity_info(entity)
  end
end

function core.on_entity_cloned(event)
  debug("on_entity_cloned called")
  local entity = event.destination

  if not entity then
    return
  end

  if entity.valid and is_tracked_type[entity.type] and entity.force == game.forces.player then
    core.get_entity_info(entity)
  end
end

function core.on_entity_destroyed(event)
  debug("on_entity_destroyed called")
  local entity = event.entity
  if entity and entity.valid and is_tracked_type[entity.type] then
    core.remove_entity_info(entity.unit_number)
  end
end

function core.on_quality_control_inspect(event)
  debug("on_quality_control_inspect called")
  local player = game.get_player(event.player_index)
  if player then
    notifications.show_entity_quality_info(
      player,
      is_tracked_type,
      core.get_entity_info,
      settings_data.manufacturing_hours_for_change,
      settings_data.quality_increase_cost
    )
  end
end

return core<|MERGE_RESOLUTION|>--- conflicted
+++ resolved
@@ -72,17 +72,14 @@
       attempts_to_change = 0,
       can_change_quality = can_change_quality
     }
-<<<<<<< HEAD
     debug("entity added to tracked_entities: " .. tostring(id))
-    
+
     -- Update entity counts
     if is_primary then
       storage.primary_entity_count = storage.primary_entity_count + 1
     else
       storage.secondary_entity_count = storage.secondary_entity_count + 1
     end
-=======
->>>>>>> 6ffc9019
 
     -- Add to ordered list for batch processing with O(1) lookup
     table.insert(storage.entity_list, id)
@@ -118,7 +115,6 @@
 end
 
 function core.scan_and_populate_entities(all_tracked_types)
-  debug("scan_and_populate_entities called")
   for _, surface in pairs(game.surfaces) do
     local entities = surface.find_entities_filtered{
       type = all_tracked_types,
@@ -129,7 +125,7 @@
       core.get_entity_info(entity)
     end
   end
-  
+
   -- Calculate initial credits from existing manufacturing hours
   local total_past_attempts = 0
   for id, entity_info in pairs(storage.quality_control_entities) do
@@ -141,7 +137,7 @@
       end
     end
   end
-  
+
   -- Set accumulated credits based on entity ratio
   if storage.secondary_entity_count > 0 and storage.primary_entity_count > 0 then
     local credit_ratio = storage.secondary_entity_count / storage.primary_entity_count
@@ -154,7 +150,7 @@
 function core.remove_entity_info(id)
   if tracked_entities and tracked_entities[id] then
     local entity_info = tracked_entities[id]
-    
+
     -- Update counts before removal
     if entity_info.can_change_quality then
       if entity_info.is_primary then
@@ -163,7 +159,7 @@
         storage.secondary_entity_count = math.max(0, storage.secondary_entity_count - 1)
       end
     end
-    
+
     tracked_entities[id] = nil
 
     -- O(1) removal using swap-with-last approach
@@ -356,7 +352,7 @@
               local credit_ratio = storage.secondary_entity_count / math.max(storage.primary_entity_count, 1)
               storage.accumulated_upgrade_attempts = storage.accumulated_upgrade_attempts + (thresholds_passed * credit_ratio)
             end
-            
+
             -- Process primary entity attempts
             local successful_changes = process_quality_attempts(entity, thresholds_passed, quality_changes)
             if successful_changes == 0 then
@@ -370,13 +366,13 @@
           local attempts_per_entity = storage.accumulated_upgrade_attempts / storage.secondary_entity_count
           local guaranteed_attempts = math.floor(attempts_per_entity)
           local fractional_chance = attempts_per_entity - guaranteed_attempts
-          
+
           -- Resolve fractional to integer
           local total_attempts = guaranteed_attempts
           if fractional_chance > 0 and math.random() < fractional_chance then
             total_attempts = total_attempts + 1
           end
-          
+
           -- Consume exact credits
           if total_attempts > 0 then
             storage.accumulated_upgrade_attempts = math.max(0, storage.accumulated_upgrade_attempts - total_attempts)
